--- conflicted
+++ resolved
@@ -50,20 +50,14 @@
 	 */
 	long startSearchTime;
 
-<<<<<<< HEAD
 	// TODO: for test, to remove
-=======
->>>>>>> 6d8e1889
 	long assignTime;
 
 	LocationOnRoad assignLocation;
 
-<<<<<<< HEAD
 	long lastAppearTime;
 	LocationOnRoad lastAppearLocation;
 
-=======
->>>>>>> 6d8e1889
 	/**
 	 * Constructor for class AgentEvent.
 	 *
@@ -107,16 +101,10 @@
 		return isPickup;
 	}
 
-<<<<<<< HEAD
-	void assignTo(ResourceEvent resourceEvent, long assignTime) {
-=======
-	void assignTo(ResourceEvent resourceEvent, long time) throws UnsupportedOperationException {
+	void assignTo(ResourceEvent resourceEvent, long assignTime) throws UnsupportedOperationException {
+
 		this.assignedResource = resourceEvent;
-		this.assignTime = time;
-		this.assignLocation = getCurrentLocation(time);
->>>>>>> 6d8e1889
-
-		this.assignedResource = resourceEvent;
+
 
 		this.assignTime = assignTime;
 		long elapseTime = assignTime - lastAppearTime;
@@ -127,6 +115,10 @@
 		LocationOnRoad currentLocation = simulator.trafficPattern.travelRoadForTime(lastAppearTime, lastAppearLocation, elapseTime);
 		this.assignLocation = currentLocation;
 
+		// FIXME: This needs to be reconciled above by moving the call to travelRoadForTime
+		//   in getCurrentLocation
+		// this.assignLocation = getCurrentLocation(time);
+
 		if (isOnSameRoad(loc, assignedResource.pickupLoc)) {
 			// check if loc is closer to the start of the road than pickupLoc
 			if (currentLocation.upstreamTo(assignedResource.pickupLoc)) {
@@ -139,6 +131,7 @@
 		}
 	}
 
+	// FIXME: This should call the code marked in the above FIXME
 	/**
 	 * Compute this agent's current location based on the current time. This should work for agent's
 	 * in all states.
@@ -241,11 +234,6 @@
 		simulator.approachTimeCheckRecords.add(new Simulator.IntervalCheckRecord(
 				assignTime, approachTime, staticApproachTime));
 
-		long approachTime = time - assignTime;
-		simulator.agentStartApproachTimes.add(assignTime);
-		long staticApproachTime = simulator.map.travelTimeBetween(assignLocation, loc);
-		simulator.agentApproachSpeedRatios.add(staticApproachTime / (double)approachTime);
-
 		// Resource had been wiating from introductionTime (i.e. when it was available) to now (time that this
 		// pickup event triggered).
 		long waitTime = time - assignedResource.availableTime;
@@ -297,9 +285,6 @@
 
 		ResourceEvent resourceEvent = simulator.resMap.get(action.resId);
 		if (action.agentId == id) {
-			assignTime = time;
-			assignLocation = loc;
-
 			assignedResource = resourceEvent;
 			assignedResource.assignTo(this);
 			assignTime = time;
